--- conflicted
+++ resolved
@@ -263,7 +263,6 @@
                 Ok(x) => break Ok(x),
             }
         }
-<<<<<<< HEAD
     }
 }
 
@@ -342,8 +341,5 @@
             },
             Ok(x) => x,
         }
-    }
-=======
     };
->>>>>>> 075ecd33
 }