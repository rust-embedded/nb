[![crates.io](https://img.shields.io/crates/d/nb.svg)](https://crates.io/crates/nb)
[![crates.io](https://img.shields.io/crates/v/nb.svg)](https://crates.io/crates/nb)
[![Documentation](https://docs.rs/nb/badge.svg)](https://docs.rs/nb)
![Minimum Supported Rust Version](https://img.shields.io/badge/rustc-1.62+-blue.svg)

# `nb`

> Minimal and reusable non-blocking I/O layer

This project is developed and maintained by the [HAL team][team].

## [Documentation](https://docs.rs/nb)

The ultimate goal of this crate is *code reuse*. With this crate you can
write *core* I/O APIs that can then be adapted to operate in either blocking
or non-blocking manner. Furthermore those APIs are not tied to a particular
asynchronous model and can be adapted to work with the `futures` model or
with the `async` / `await` model.

### Core idea

The [`WouldBlock`](enum.Error.html) error variant signals that the operation
can't be completed *right now* and would need to block to complete.
[`WouldBlock`](enum.Error.html) is a special error in the sense that's not
*fatal*; the operation can still be completed by retrying again later.

[`nb::Result`](type.Result.html) is based on the API of
[`std::io::Result`](https://doc.rust-lang.org/std/io/type.Result.html),
which has a `WouldBlock` variant in its
[`ErrorKind`](https://doc.rust-lang.org/std/io/enum.ErrorKind.html).

We can map [`WouldBlock`](enum.Error.html) to different blocking and
non-blocking models:

- In blocking mode: [`WouldBlock`](enum.Error.html) means try again right
  now (i.e. busy wait)
- In `futures` mode: [`WouldBlock`](enum.Error.html) means
  [`Async::NotReady`](https://docs.rs/futures)
- In `await` mode: [`WouldBlock`](enum.Error.html) means `yield`
  (suspend the generator)


## Minimum Supported Rust Version (MSRV)

<<<<<<< HEAD
This crate is guaranteed to compile on stable Rust 1.39 and up. It *might*
=======
This crate is guaranteed to compile on stable Rust 1.62 and up. It *might*
>>>>>>> 62c17d3e
compile with older versions but that may change in any new patch release.

## License

Licensed under either of

- Apache License, Version 2.0 ([LICENSE-APACHE](LICENSE-APACHE) or
  <http://www.apache.org/licenses/LICENSE-2.0>)
- MIT license ([LICENSE-MIT](LICENSE-MIT) or <http://opensource.org/licenses/MIT>)

at your option.

### Contribution

Unless you explicitly state otherwise, any contribution intentionally submitted
for inclusion in the work by you, as defined in the Apache-2.0 license, shall be
dual licensed as above, without any additional terms or conditions.

## Code of Conduct

Contribution to this crate is organized under the terms of the [Rust Code of
Conduct][CoC], the maintainer of this crate, the [HAL team][team], promises
to intervene to uphold that code of conduct.

[CoC]: CODE_OF_CONDUCT.md
[team]: https://github.com/rust-embedded/wg#the-hal-team<|MERGE_RESOLUTION|>--- conflicted
+++ resolved
@@ -42,11 +42,7 @@
 
 ## Minimum Supported Rust Version (MSRV)
 
-<<<<<<< HEAD
-This crate is guaranteed to compile on stable Rust 1.39 and up. It *might*
-=======
 This crate is guaranteed to compile on stable Rust 1.62 and up. It *might*
->>>>>>> 62c17d3e
 compile with older versions but that may change in any new patch release.
 
 ## License
